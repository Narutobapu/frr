/*
 * Copyright (c) 2015-16  David Lamparter, for NetDEF, Inc.
 *
 * Permission to use, copy, modify, and distribute this software for any
 * purpose with or without fee is hereby granted, provided that the above
 * copyright notice and this permission notice appear in all copies.
 *
 * THE SOFTWARE IS PROVIDED "AS IS" AND THE AUTHOR DISCLAIMS ALL WARRANTIES
 * WITH REGARD TO THIS SOFTWARE INCLUDING ALL IMPLIED WARRANTIES OF
 * MERCHANTABILITY AND FITNESS. IN NO EVENT SHALL THE AUTHOR BE LIABLE FOR
 * ANY SPECIAL, DIRECT, INDIRECT, OR CONSEQUENTIAL DAMAGES OR ANY DAMAGES
 * WHATSOEVER RESULTING FROM LOSS OF USE, DATA OR PROFITS, WHETHER IN AN
 * ACTION OF CONTRACT, NEGLIGENCE OR OTHER TORTIOUS ACTION, ARISING OUT OF
 * OR IN CONNECTION WITH THE USE OR PERFORMANCE OF THIS SOFTWARE.
 */

#include <zebra.h>

#include <stdlib.h>

#include "memory.h"
#include "log.h"

static struct memgroup *mg_first = NULL;
struct memgroup **mg_insert = &mg_first;

DEFINE_MGROUP(LIB, "libfrr")
DEFINE_MTYPE(LIB, TMP, "Temporary memory")

static inline void
mt_count_alloc (struct memtype *mt, size_t size)
{
  mt->n_alloc++;

  if (mt->size == 0)
    mt->size = size;
  else if (mt->size != size)
    mt->size = SIZE_VAR;
}

static inline void
mt_count_free (struct memtype *mt)
{
<<<<<<< HEAD
  assert(mt->n_alloc);
=======
  if (mt->n_alloc == 0)
    {
      zlog_err ("memory allocation count underflow for \"%s\"", mt->name);
      zlog_backtrace (LOG_ERR);
    }
>>>>>>> 2cfe3d28
  mt->n_alloc--;
}

static inline void *
mt_checkalloc (struct memtype *mt, void *ptr, size_t size)
{
  if (__builtin_expect(ptr == NULL, 0))
    {
      memory_oom (size, mt->name);
      return NULL;
    }
  mt_count_alloc (mt, size);
  return ptr;
}

void *
qmalloc (struct memtype *mt, size_t size)
{
  return mt_checkalloc (mt, malloc (size), size);
}

void *
qcalloc (struct memtype *mt, size_t size)
{
  return mt_checkalloc (mt, calloc (size, 1), size);
}

void *
qrealloc (struct memtype *mt, void *ptr, size_t size)
{
  if (ptr)
    mt_count_free (mt);
  return mt_checkalloc (mt, ptr ? realloc (ptr, size) : malloc (size), size);
}

void *
qstrdup (struct memtype *mt, const char *str)
{
  return mt_checkalloc (mt, strdup (str), strlen (str) + 1);
}

void
qfree (struct memtype *mt, void *ptr)
{
  if (ptr)
    mt_count_free (mt);
  free (ptr);
}

int
qmem_walk (qmem_walk_fn *func, void *arg)
{
  struct memgroup *mg;
  struct memtype *mt;
  int rv;

  for (mg = mg_first; mg; mg = mg->next)
    {
      if ((rv = func (arg, mg, NULL)))
        return rv;
      for (mt = mg->types; mt; mt = mt->next)
        if ((rv = func (arg, mg, mt)))
          return rv;
    }
  return 0;
}

struct exit_dump_args
{
  const char *prefix;
  int error;
};

static int
qmem_exit_walker (void *arg, struct memgroup *mg, struct memtype *mt)
{
  struct exit_dump_args *eda = arg;

  if (!mt)
    {
      fprintf (stderr, "%s: showing active allocations in memory group %s\n",
               eda->prefix, mg->name);
    }
  else if (mt->n_alloc)
    {
      char size[32];
      eda->error++;
      snprintf (size, sizeof (size), "%10zu", mt->size);
      fprintf (stderr, "%s: memstats:  %-30s: %6zu * %s\n",
               eda->prefix, mt->name, mt->n_alloc,
               mt->size == SIZE_VAR ? "(variably sized)" : size);
    }
  return 0;
}

void
log_memstats_stderr (const char *prefix)
{
  struct exit_dump_args eda = { .prefix = prefix, .error = 0 };
  qmem_walk (qmem_exit_walker, &eda);
}<|MERGE_RESOLUTION|>--- conflicted
+++ resolved
@@ -41,15 +41,7 @@
 static inline void
 mt_count_free (struct memtype *mt)
 {
-<<<<<<< HEAD
   assert(mt->n_alloc);
-=======
-  if (mt->n_alloc == 0)
-    {
-      zlog_err ("memory allocation count underflow for \"%s\"", mt->name);
-      zlog_backtrace (LOG_ERR);
-    }
->>>>>>> 2cfe3d28
   mt->n_alloc--;
 }
 
